/* Copyright 2018 Mozilla
 * Licensed under the Apache License, Version 2.0 (the "License"); you may not use
 * this file except in compliance with the License. You may obtain a copy of the
 * License at http://www.apache.org/licenses/LICENSE-2.0
 * Unless required by applicable law or agreed to in writing, software distributed
 * under the License is distributed on an "AS IS" BASIS, WITHOUT WARRANTIES OR
 * CONDITIONS OF ANY KIND, either express or implied. See the License for the
 * specific language governing permissions and limitations under the License. */
package mozilla.appservices.push

import com.sun.jna.Pointer
import com.sun.jna.Structure
import java.util.Arrays

// Mirror the Rust errors from push/error/lib.rs
open class PushError(msg: String) : Exception(msg)
open class InternalPanic(msg: String) : PushError(msg)
open class OpenSSLError(msg: String) : PushError(msg)
open class CommunicationError(msg: String) : PushError(msg)
open class CommunicationServerError(msg: String) : PushError(msg)
open class AlreadyRegisteredError : PushError(
        "This channelID is already registered.")
open class StorageError(msg: String) : PushError(msg)
open class MissingRegistrationTokenError : PushError(
        "Missing Registration Token. Please register with OS first.")
<<<<<<< HEAD
open class StorageSqlError(msg: String): PushError(msg)
open class TranscodingError(msg: String): PushError(msg)
open class EncryptionError(msg: String): PushError(msg)
open class UrlParseError(msg: String): PushError(msg)
=======
open class StorageSqlError(msg: String) : PushError(msg)
open class TranscodingError(msg: String) : PushError(msg)
open class EncryptionError(msg: String) : PushError(msg)
>>>>>>> f4381aac

/**
 * This should be considered private, but it needs to be public for JNA.
 */
@Suppress("MagicNumber")
open class RustError : Structure() {

    class ByReference : RustError(), Structure.ByReference

    @JvmField var code: Int = 0
    @JvmField var message: Pointer? = null

    init {
        read()
    }

    /**
     * Does this represent success?
     */
    fun isSuccess(): Boolean {
        return code == 0
    }

    /**
     * Does this represent failure?
     */
    fun isFailure(): Boolean {
        return code != 0
    }

    @Suppress("ComplexMethod", "ReturnCount", "TooGenericExceptionThrown")
    fun intoException(): PushError {
        if (!isFailure()) {
            // It's probably a bad idea to throw here! We're probably leaking something if this is
            // ever hit! (But we shouldn't ever hit it?)
            throw RuntimeException("[Bug] intoException called on non-failure!")
        }
        val message = this.consumeErrorMessage()
        when (code) {
            24 -> return OpenSSLError(message)
            25 -> return CommunicationError(message)
            26 -> return CommunicationServerError(message)
            27 -> return AlreadyRegisteredError()
            28 -> return StorageError(message)
            29 -> return StorageSqlError(message)
            30 -> return MissingRegistrationTokenError()
            31 -> return TranscodingError(message)
            32 -> return EncryptionError(message)
            33 -> return UrlParseError(message)
            -1 -> return InternalPanic(message)
            // Note: `1` is used as a generic catch all, but we
            // might as well handle the others the same way.
            else -> return PushError(message)
        }
    }

    /**
     * Get and consume the error message, or null if there is none.
     */
    fun consumeErrorMessage(): String {
        val result = this.getMessage()
        if (this.message != null) {
            LibPushFFI.INSTANCE.push_destroy_string(this.message!!)
            this.message = null
        }
        if (result == null) {
            throw NullPointerException("consumeErrorMessage called with null message!")
        }
        return result
    }

    /**
     * Get the error message or null if there is none.
     */
    fun getMessage(): String? {
        return this.message?.getString(0, "utf8")
    }

    override fun getFieldOrder(): List<String> {
        return Arrays.asList("code", "message")
    }
}<|MERGE_RESOLUTION|>--- conflicted
+++ resolved
@@ -23,16 +23,10 @@
 open class StorageError(msg: String) : PushError(msg)
 open class MissingRegistrationTokenError : PushError(
         "Missing Registration Token. Please register with OS first.")
-<<<<<<< HEAD
-open class StorageSqlError(msg: String): PushError(msg)
-open class TranscodingError(msg: String): PushError(msg)
-open class EncryptionError(msg: String): PushError(msg)
-open class UrlParseError(msg: String): PushError(msg)
-=======
 open class StorageSqlError(msg: String) : PushError(msg)
 open class TranscodingError(msg: String) : PushError(msg)
 open class EncryptionError(msg: String) : PushError(msg)
->>>>>>> f4381aac
+open class UrlParseError(msg: String) : PushError(msg)
 
 /**
  * This should be considered private, but it needs to be public for JNA.
